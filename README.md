--- conflicted
+++ resolved
@@ -90,12 +90,9 @@
 - **[RAG Web Browser](https://github.com/apify/mcp-server-rag-web-browser)** An MCP server for Apify's RAG Web Browser Actor to perform web searches, scrape URLs, and return content in Markdown.
 - **[XMind](https://github.com/apeyroux/mcp-xmind)** - Read and search through your XMind directory containing XMind files.
 - **[oatpp-mcp](https://github.com/oatpp/oatpp-mcp)** - C++ MCP integration for Oat++. Use [Oat++](https://oatpp.io) to build MCP servers.
-<<<<<<< HEAD
-- **[Notion](https://github.com/suekou/mcp-notion-server)** - Interact with Notion API.
-=======
 - **[Airtable](https://github.com/domdomegg/airtable-mcp-server)** - Read and write access to [Airtable](https://airtable.com/) databases, with schema inspection.
 - **[mcp-k8s-go](https://github.com/strowk/mcp-k8s-go)** - Golang-based Kubernetes server for MCP to browse pods and their logs, events, namespaces and more. Built to be extensible.
->>>>>>> 72138bf3
+- **[Notion](https://github.com/suekou/mcp-notion-server)** - Interact with Notion API.
 
 ## 📚 Resources
 
